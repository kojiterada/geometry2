--- conflicted
+++ resolved
@@ -104,16 +104,9 @@
     rclcpp::WallRate loop_rate(0.2);
     while (rclcpp::ok())
     {
-<<<<<<< HEAD
-      //TODO(tfoote) reimplement latching
-      ROS_INFO("LOOPING due to no latching at the moment\n");
-      broadcaster.sendTransform(msg);
-      rclcpp::spin_some(node);
-      loop_rate.sleep();  
-=======
+      // MQ: git-merge didn't seem to work here... need to rebase somehow
       ROS_FATAL("target_frame and source frame are the same (%s, %s) this cannot work", argv[7], argv[8]);
       return 1;
->>>>>>> b4dc23c5
     }
 
     // broadcaster.sendTransform(msg);
